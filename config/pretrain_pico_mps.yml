# ~2MM param test config
wandb_log: true
wandb_project: 'daisy-wee'
wandb_run_name: 'pico'
# Torch config
torch.coordinate_descent_tuning: true
# Pretraining configuration
train_shards: "data/fineweb-edu/edu_fineweb_val_000000.bin"
target_tokens: 6569984  # 1,604 steps @ 4096
cooldown_frac: 0.2
learning_rate_schedule: linear_decay
training_sequence_length: 4096        #  N * 1024; must be divisible by window_block_size
<<<<<<< HEAD
train_attention_window_len: 128        # largest sliding attention window used during training; must be divisible by window_block_size
=======
train_attention_window_len: 4096        # largest sliding attention window used during training; must be divisible by window_block_size
>>>>>>> 1fcba53f
# Optimizers configuration
optimizers:
  - type: AdamW
    betas: [0.8, 0.95]
    eps: 1.0e-10
    weight_decay: 0.0
    fused: true
    params:
      - group: head_params
        lr: 0.004
      - group: embed_params
        lr: 0.2
      - group: scalar_params
        lr: 0.015

  - type: Muon
    momentum: 0.95
    weight_decay: 0.0
    params:
      - group: hidden_matrix_params
        lr: 0.02
full_windows: false
# Gradient accumulation
grad_acc_steps: 8
# Evaluations
val_shards:
  - type: "fineweb-edu"
    path: "data/fineweb-edu/edu_fineweb_val_000000.bin"
val_loss_every_tokens:     3276800
val_seq_len: 4096
tot_val_tokens: 4096
# Checkpoints
checkpoint_warmup_tokens: 0           # token warmup before checkpoints
checkpoint_per_n_tokens: 0            # checkpoint interval by tokens
save_checkpoint: true
# Model Definition
model_spec: daisy_pico<|MERGE_RESOLUTION|>--- conflicted
+++ resolved
@@ -10,11 +10,7 @@
 cooldown_frac: 0.2
 learning_rate_schedule: linear_decay
 training_sequence_length: 4096        #  N * 1024; must be divisible by window_block_size
-<<<<<<< HEAD
-train_attention_window_len: 128        # largest sliding attention window used during training; must be divisible by window_block_size
-=======
 train_attention_window_len: 4096        # largest sliding attention window used during training; must be divisible by window_block_size
->>>>>>> 1fcba53f
 # Optimizers configuration
 optimizers:
   - type: AdamW
