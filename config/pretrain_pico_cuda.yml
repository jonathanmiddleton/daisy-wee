--- conflicted
+++ resolved
@@ -1,11 +1,6 @@
 # test config, attempts overfit
-<<<<<<< HEAD
-wandb_log: false
-wandb_project: 'daisy'
-=======
 wandb_log: true
 wandb_project: 'daisy-linear'
->>>>>>> eb8fd196
 wandb_run_name: 'pico-overfit-cuda'
 # Torch config
 torch.coordinate_descent_tuning: true
@@ -14,15 +9,9 @@
 target_tokens: 41_943_040
 cooldown_frac: 0.5
 learning_rate_schedule: linear_decay
-<<<<<<< HEAD
-learning_rate_floor: 0.5
-training_sequence_length: 1024        #  N * 1024; must be divisible by window_block_size
-train_attention_window_len: 1024        # largest sliding attention window used during training; must be divisible by window_block_size
-=======
 learning_rate_floor: 0.001
 training_sequence_length: 65536        #  N * 1024; must be divisible by window_block_size
 train_attention_window_len: 3456        # largest sliding attention window used during training; must be divisible by window_block_size
->>>>>>> eb8fd196
 # Optimizers configuration
 optimizers:
   - type: AdamW
