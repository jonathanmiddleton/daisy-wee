import os
from functools import lru_cache
from math import floor, log2, ceil
from typing import Any, Optional

import torch
from torch import nn, Tensor, SymInt
import torch.nn.functional as F
from torch.nn.attention.flex_attention import BlockMask

from models.daisy.block import Block
from models.daisy.functional import norm

WINDOW_BLOCK_SIZE = 128

def next_multiple_of_n(v: float | int, *, n: int):
    return next(x for x in range(n, int(v) + 1 + n, n) if x >= v)

class ZeroEmbedding(nn.Module):
    def __init__(self, end_dim: int, dtype: torch.dtype = torch.int64, *args: Any, **kwargs: Any):
        super().__init__(*args, **kwargs)
        self.end_dim = end_dim
        self.zero = nn.Buffer(torch.zeros(1, dtype=dtype), persistent=False)  # anchor for device/dtype so that we're moved when .to is called

    @lru_cache(maxsize=1, typed=True)
    def __call__(self, x: Tensor):
        # Return a zero tensor shaped like an embedding(x)
        out_shape = (*x.shape, self.end_dim)
        #TODO cache these?
        return torch.zeros(out_shape, dtype=self.zero.dtype, device=x.device, requires_grad=False)

    def _apply(self, fn, recurse=True):
        super()._apply(fn, recurse)

        try:
            self.__call__.cache_clear()
        except AttributeError:
            pass

        return self


def pick_value_embedding_layers(attn_layers, M=None):
    K = len(attn_layers)
    if K == 0:
        return []
    if K == 1:
        return attn_layers[:]  # trivial case

    if M is None:
        M = min(K, max(4, min(10, round(0.6 * K))))

    if M >= K:
        return attn_layers[:]

    idx = [int(round(i * (K - 1) / (M - 1))) for i in range(M)]
    return [attn_layers[i] for i in sorted(set(idx))]


def pick_attention_layers(total_layers, d_model=None, num_heads=None, attn_impl: str = 'standard'):
    """
    Sparse Attention Layer Selection

    For non-degenerate cases:
    - L: total number of layers (int >= 1)
    - d_model: model width (optional)
    - n_heads: number of attention heads (optional; constant across attention layers)
    - d_head: per-head width; if d_model and n_heads are provided, d_head = d_model / n_heads; otherwise d_head = 64

    1) Choose stride s (maximum gap between attention layers) from d_head:
       s = clip(round(8 * sqrt(d_head / 64)), 4, 12)
       Interpretation: if d_head = 64 then s ≈ 8. Wider heads allow slightly larger s,
       but s is always clamped to [4, 12].

    2) Target count K of attention layers:
       K = min(L, max(ceil(L / s), 2 + ceil(log2(L))))
       This ensures at least logarithmically many attention layers and bounds the
       maximum gap between attention layers.

    3) Index placement: pick K indices uniformly on [0, L-1] (inclusive), then deduplicate and sort:
       for i in {0, 1, ..., K-1}:
           idx_i = round(i * (L - 1) / (K - 1))
       By construction, idx_0 = 0 and idx_{K-1} = L - 1.
    """
    if total_layers <= 0: return []
    if total_layers == 1: return [0]
    if total_layers == 2: return [0, 1]
    if total_layers == 3: return [0, 2]
    if total_layers == 4: return [0, 1, 3]
    if total_layers == 5: return [0, 2, 4]
    if total_layers == 6: return [0, 1, 3, 5]
    d_head = (d_model // num_heads) if (d_model and num_heads) else 64
    s = max(4, min(12, round(8 * (d_head / 64) ** 0.5)))
    K = min(total_layers, max(ceil(total_layers / s), ceil(2 + log2(total_layers))))
    idx = [int(round(i * (total_layers - 1) / (K - 1))) for i in range(K)]
    idx_s = set(idx)
    if attn_impl == 'kimi_linear':
        idx_s = idx_s | set(list(range(0, total_layers, 4))) #ensure we have kimi_linear every 4th layer
    return sorted(idx_s)

def build_attn_mask(input_seq: Tensor, window_size: int):
    T = input_seq.size(-1)
    q = torch.arange(T, device=input_seq.device)[:, None]  # (T, 1)
    k = torch.arange(T, device=input_seq.device)[None, :]  # (1, T)
    d = q - k  # d[q, k] = q - k

    m = torch.zeros(T, T, device=input_seq.device, dtype=torch.float32)
    m[d < 0] = float("-inf")  # forbid future (k > q)
    m[d >= window_size] = float("-inf")  # forbid too-far past
    attn_mask = m[None, None, :, :]
    return attn_mask

class DaisyCore(nn.Module):
    class AttnImplIDs:
        _attn_impl_ids = {"standard":0, "kimi_linear":1}

        STANDARD = _attn_impl_ids["standard"]
        KIMI_LINEAR = _attn_impl_ids["kimi_linear"]

        @classmethod
        def get_attn_impl_id(cls, attn_impl: str):
            if attn_impl in cls._attn_impl_ids:
                return cls._attn_impl_ids[attn_impl]
            else:
                raise ValueError(f"Unknown attn_impl: {attn_impl}")

    def __init__(self, vocab_size: int, num_layers: int, num_heads: int, model_dim: int, max_seq_len: int,
<<<<<<< HEAD
                 head_dim: int, window_size: int = 1024,
                 window_block_size: int = 128, eos_token_id: int | None = None, desc: dict | None = None,
                 value_embeddings: bool = True, tied_embeddings: bool = False, attn_impl: str = "standard"):
=======
                 head_dim: int, window_size: int = 1024, eos_token_id: int | None = None, desc: dict | None = None,
                 value_embeddings: bool = True, tied_embeddings: bool = False, attn_all_layers: bool = False,
                 attn_impl: str = 'standard'):
>>>>>>> eb8fd196
        super().__init__()
        if eos_token_id is None:
            raise ValueError("eos_token_id is required.")

        def _get_skip_map(L: int):
            """
            Side‑band residual mappings. Places targets just past the midpoint to avoid bypassing too much computation,
            while spacing sources by `s` partitions the first half into `K+1` chunks, giving progressively longer skips
            that cover diverse timescales.
            Parameters:
                L: int
                    Layer count

            Returns:
                dict[int, int]
                    A dictionary mapping target indices to source indices.
            """
            K = max(1, floor(log2(L)) - 1)
            c = L // 2
            s = max(1, c // (K + 1))
            m = {c + t: c - t * s for t in range(1, K + 1)}
            return {i: j for i, j in m.items() if 0 <= j < i < L}

        self.attn_impl_ids = DaisyCore.AttnImplIDs

        self.skip_map = _get_skip_map(num_layers)
        self.eos_token_id = int(eos_token_id)
        self.embed = nn.Embedding(vocab_size, model_dim)
        self.attn_layers = [i for i in range(num_layers)] if attn_all_layers else pick_attention_layers(num_layers)
        self.ve_layers = pick_value_embedding_layers(self.attn_layers) if value_embeddings else []
        self.zero_embedding = ZeroEmbedding(end_dim=self.embed.weight.size(1), dtype=torch.bfloat16) # TODO strongly reconsider this
        self.value_embeds = nn.ModuleList([
            nn.Embedding(vocab_size, model_dim) if i in self.ve_layers else self.zero_embedding for i in range(num_layers)
        ])

        self.attn_impl_id = self.attn_impl_ids.get_attn_impl_id(attn_impl)
        self.blocks = nn.ModuleList(
<<<<<<< HEAD
            [Block(model_dim, num_heads, max_seq_len, i, head_dim, i in self.attn_layers, attn_impl=attn_impl) for i in range(num_layers)])
=======
            [Block(model_dim, num_heads, max_seq_len, i, head_dim, i in self.attn_layers, attn_impl) for i in range(num_layers)])
>>>>>>> eb8fd196
        if tied_embeddings:
            nn.init.normal_(self.embed.weight, mean=0.0, std=0.02)
            self.lm_head_w = self.embed.weight
        else:
            if os.getenv("DISABLE_O_ZERO_INIT", "") != "1":
                # != 1 training
                self.lm_head_w = nn.Parameter(torch.zeros(next_multiple_of_n(vocab_size, n=128), model_dim))
            else:
                # == 1 to allow backpropagation for lr_sweep or cases where the LM head is frozen for testing
                self.lm_head_w = nn.Parameter(torch.empty(next_multiple_of_n(vocab_size, n=128), model_dim))
                nn.init.normal_(self.lm_head_w, mean=0.0, std=0.02)
        self.window_size = window_size
        assert num_layers % 2 == 0
        self.scalars = nn.Parameter(torch.cat([
            torch.ones(num_layers),  # skip_weights
            *[torch.tensor([1.0, 0.0]) for _ in range(num_layers)],  # residual mixing
            *[torch.tensor([0.5, 0.5]) for _ in range(num_layers)],  # value embedding mixing
        ]))
        self.desc = desc  # non-functional, self-describing metadata

    def reset_history(self):
        for b in self.blocks:
            b.reset_history()

    def create_blockmasks(self, input_seq: Tensor, sliding_window_num_blocks: Tensor, L: int):
        global WINDOW_BLOCK_SIZE
        BLOCK_SIZE = WINDOW_BLOCK_SIZE
        torch._assert(len(input_seq) % BLOCK_SIZE == 0, "input_seq must be divisible by BLOCK_SIZE")
        device = input_seq.device
        docs = (input_seq == self.eos_token_id).cumsum(0)

        def document_causal(b, h, q_idx, kv_idx):
            causal_mask = q_idx >= kv_idx
            document_mask = docs[q_idx] == docs[kv_idx]
            return causal_mask & document_mask

        def dense_to_ordered(dense_blockmask: Tensor):
            num_blocks = dense_blockmask.sum(dim=-1, dtype=torch.int32)
            indices = dense_blockmask.argsort(dim=-1, descending=False, stable=True).flip(-1).to(torch.int32)
            return num_blocks[None, None].contiguous(), indices[None, None].contiguous()

        assert len(input_seq) % BLOCK_SIZE == 0
        NUM_BLOCKS = len(input_seq) // BLOCK_SIZE
        block_idx = torch.arange(NUM_BLOCKS, dtype=torch.int32, device=device)
        causal_blockmask_any = block_idx[:, None] >= block_idx
        causal_blockmask_all = block_idx[:, None] > block_idx
        docs_low = docs.view(-1, BLOCK_SIZE)[:, 0].contiguous()
        docs_high = docs.view(-1, BLOCK_SIZE)[:, -1].contiguous()
        document_blockmask_any = (docs_low[:, None] <= docs_high) & (docs_high[:, None] >= docs_low)
        document_blockmask_all = (docs_low[:, None] == docs_high) & (docs_high[:, None] == docs_low)
        blockmask_any = causal_blockmask_any & document_blockmask_any
        blockmask_all = causal_blockmask_all & document_blockmask_all
        partial_kv_num_blocks, partial_kv_indices = dense_to_ordered(blockmask_any & ~blockmask_all)
        full_kv_num_blocks, full_kv_indices = dense_to_ordered(blockmask_all)

        def build_bm(window_size_blocks: Tensor) -> BlockMask:
            # print(f"partial_kv_num_blocks.device={partial_kv_num_blocks.device.type} window_size_blocks.device={window_size_blocks.device} full_kv_num_blocks.device={full_kv_num_blocks.device.type}")
            return BlockMask.from_kv_blocks(
                torch.clamp_max(partial_kv_num_blocks, torch.clamp_min(window_size_blocks - full_kv_num_blocks, 1)),
                partial_kv_indices,
                torch.clamp_max(full_kv_num_blocks, window_size_blocks - 1),
                full_kv_indices,
                BLOCK_SIZE=BLOCK_SIZE,
                mask_mod=document_causal,
            )

        # Long-short SWA block masks by @leloykun & @YouJiacheng, adapated from suggestion by @Grad62304977, following Gemma 2 paper
        long_bm, short_bm = build_bm(sliding_window_num_blocks), build_bm(sliding_window_num_blocks // 2)

        cycle = [long_bm] + [short_bm] * 3
        block_masks = (cycle * ((L + 3) // 4))[:L - 1] + [long_bm] #TODO adjust cycle for kimi_linear L,S,L,_
        return block_masks

    def compute_value_embeddings(self, input_seq: Tensor) -> list[Tensor]:
        ve = [norm(value_embed(input_seq)) for value_embed in self.value_embeds]
        return ve

    def forward(self, input_seq: Tensor, sliding_window_num_blocks: Tensor, target_seq: Tensor = None):
        assert input_seq.ndim == 1
        L = len(self.blocks)

        ve = self.compute_value_embeddings(input_seq)

        x = x0 = norm(self.embed(input_seq)[None])

        skip_map = self.skip_map
        skip_weights = self.scalars[:L]
        lambdas = self.scalars[1 * L:3 * L].view(-1, 2)
        sa_lambdas = self.scalars[3 * L:5 * L].view(-1, 2)

        skip_connections = []

        if input_seq.device.type == "cuda": # we assume CUDA implies FlexAttention
            block_masks = self.create_blockmasks(input_seq, sliding_window_num_blocks, L=L)
        else:
            block_masks = [None] * L

        for i in range(L):
            if i in skip_map:
                x = x + skip_weights[skip_map[i]] * skip_connections[skip_map[i]]
            x = self.blocks[i](x, ve[i], x0, lambdas[i], sa_lambdas[i], block_mask=block_masks[i])
            skip_connections.append(x)

        x = norm(x)
        if self.training:
            logits: Tensor = F.linear(x.flatten(end_dim=1).bfloat16(), self.lm_head_w.bfloat16()).float()
            loss = F.cross_entropy(15 * logits * torch.rsqrt(logits.square() + 225), target_seq)
            return loss

        # eval, assuming 4xtrain_seq_len
        loss = 0
        for i in range(4):
            logits: Tensor = F.linear(x.flatten(end_dim=1).chunk(4)[i].bfloat16(), self.lm_head_w.bfloat16()).float()
            loss += F.cross_entropy(15 * logits * torch.rsqrt(logits.square() + 225), target_seq.chunk(4)[i]) / 4 # TODO enforce target_seq % 4 == 0
        return loss

    def step(self, token_id: Tensor, k_ctxs, v_ctxs, pos: int, window: int):
        assert token_id.ndim == 0
        B = T = 1
        token_id = token_id.view(B, T)
        x0 = norm(self.embed(token_id))
        L = len(self.blocks)

        ve = self.compute_value_embeddings(token_id)

        skip_map = self.skip_map
        scalars = self.scalars
        skip_weights = scalars[:L]
        lambdas = scalars[1 * L:3 * L].view(-1, 2)
        sa_lambdas = scalars[3 * L:5 * L].view(-1, 2)
        x = x0
        k_new_list = []
        v_new_list = []
        skip_connections = []
        for i in range(L):
            if i in skip_map:
                x = x + skip_weights[skip_map[i]] * skip_connections[skip_map[i]]
            y, k_new, v_new = self.blocks[i].step(x, ve[i], x0, k_ctxs[i], v_ctxs[i], pos, lambdas[i], sa_lambdas[i], window)
            x = y
            skip_connections.append(x)
            k_new_list.append(k_new)
            v_new_list.append(v_new)
        x = norm(x)
        logits = F.linear(x.flatten(end_dim=1).bfloat16(), self.lm_head_w.bfloat16()).float()
        return logits, k_new_list, v_new_list

    def prefill(self, input_seq: Tensor, window: Optional[int] = None, debug: bool = False): #TODO CUDA/Flex for prefill -> merge prefill/forward
        assert input_seq.ndim == 2
        B, T = input_seq.shape
        h = None
        d = None
        for b in self.blocks:
            if getattr(b, "attn", None) is not None:
                h = b.attn.num_heads
                d = b.attn.head_dim
                break
        L = len(self.blocks)

        x = norm(self.embed(input_seq))
        x0 = x

        ve = self.compute_value_embeddings(input_seq)

        skip_map = self.skip_map
        skip_weights = self.scalars[:L]
        lambdas = self.scalars[1 * L:3 * L].view(-1, 2)
        sa_lambdas = self.scalars[3 * L:5 * L].view(-1, 2)

        k_list, v_list, skip_connections = [], [], []
        for i in range(L):
            if i in skip_map:
                x = x + skip_weights[skip_map[i]] * skip_connections[skip_map[i]]
            x, k, v = self.blocks[i].prefill(x, ve[i], x0, lambdas[i], sa_lambdas[i], debug=debug)
            skip_connections.append(x)
            k_list.append(k)
            v_list.append(v)

        x = norm(x)
        logits = torch.nn.functional.linear(x[:, -1].bfloat16(), self.lm_head_w.bfloat16()).float()

        attn = next(b.attn for b in self.blocks if b.attn is not None)
        H, D = attn.num_heads, attn.head_dim
        device = x.device
        dtype = x.dtype

        K = []
        V = []
        for k, v in zip(k_list, v_list):
            if k is None:
                K.append(torch.zeros(B, H, T, D, device=device, dtype=dtype))
                V.append(torch.zeros(B, H, T, D, device=device, dtype=dtype))
            else:
                K.append(k)
                V.append(v)
        K = torch.stack(K, dim=0)
        V = torch.stack(V, dim=0)
        kv = torch.stack([K, V], dim=0)
        return logits, kv<|MERGE_RESOLUTION|>--- conflicted
+++ resolved
@@ -125,15 +125,9 @@
                 raise ValueError(f"Unknown attn_impl: {attn_impl}")
 
     def __init__(self, vocab_size: int, num_layers: int, num_heads: int, model_dim: int, max_seq_len: int,
-<<<<<<< HEAD
-                 head_dim: int, window_size: int = 1024,
-                 window_block_size: int = 128, eos_token_id: int | None = None, desc: dict | None = None,
-                 value_embeddings: bool = True, tied_embeddings: bool = False, attn_impl: str = "standard"):
-=======
                  head_dim: int, window_size: int = 1024, eos_token_id: int | None = None, desc: dict | None = None,
                  value_embeddings: bool = True, tied_embeddings: bool = False, attn_all_layers: bool = False,
                  attn_impl: str = 'standard'):
->>>>>>> eb8fd196
         super().__init__()
         if eos_token_id is None:
             raise ValueError("eos_token_id is required.")
@@ -171,11 +165,7 @@
 
         self.attn_impl_id = self.attn_impl_ids.get_attn_impl_id(attn_impl)
         self.blocks = nn.ModuleList(
-<<<<<<< HEAD
-            [Block(model_dim, num_heads, max_seq_len, i, head_dim, i in self.attn_layers, attn_impl=attn_impl) for i in range(num_layers)])
-=======
             [Block(model_dim, num_heads, max_seq_len, i, head_dim, i in self.attn_layers, attn_impl) for i in range(num_layers)])
->>>>>>> eb8fd196
         if tied_embeddings:
             nn.init.normal_(self.embed.weight, mean=0.0, std=0.02)
             self.lm_head_w = self.embed.weight
