#!/usr/bin/env python3
"""
Runner for use in conjunction with run.sh, supporting Cartesian product overrides

Examples:
  python -m tools.runner config/pretrain.yml head_params_lr=0.7,0.8,0.9
  python -m tools.runner config/pretrain.yml head_params_lr=0.7,0.8,0.9 cooldown_frac=0.9,0.8,0.7

This will execute torchrun multiple times, once for each combination of overrides.
"""
from __future__ import annotations

import argparse
import itertools
import os
import shlex
import subprocess
import sys
from datetime import datetime
from pathlib import Path
from typing import Dict, Iterable, List, Tuple


def _timestamp() -> str:
    return datetime.now().strftime("%Y%m%d_%H%M%S")


def _setup_log_file() -> Tuple[Path, "io.TextIOBase"]:
    logs_dir = Path(__file__).resolve().parent.parent / "logs"
    logs_dir.mkdir(parents=True, exist_ok=True)
    log_path = logs_dir / f"{_timestamp()}.log"
    f = open(log_path, "a", buffering=1, encoding="utf-8")
    print(f"Logging to {log_path}")
    return log_path, f


def _split_override(arg: str) -> Tuple[str, List[str]]:
    """
    Parse a single override token like 'key=1,2,3' or '--key=1,2'.
    Returns (key, [values...]) with values split on commas (commas within quotes are not supported).
    If the token has no '=', it's treated as a boolean flag set to 'true'.
    """
    if arg.startswith("--"):
        arg = arg[2:]
    if "=" not in arg:
        # treat bare flag as true
        k = arg.strip().replace("-", "_")
        return k, ["true"]
    k, v = arg.split("=", 1)
    k = k.strip().replace("-", "_")
    # split by commas, ignore empty strings
    parts = [p for p in (v.split(",") if "," in v else [v])]
    parts = [p.strip() for p in parts if p is not None and p != ""]
    return k, parts if parts else [v]


def _cartesian_product(overrides: List[Tuple[str, List[str]]]) -> List[List[Tuple[str, str]]]:
    if not overrides:
        return [[]]
    keys = [k for k, _ in overrides]
    values_lists = [vals for _, vals in overrides]
    combos = []
    for prod in itertools.product(*values_lists):
        combos.append(list(zip(keys, prod)))
    return combos


def build_torchrun_cmd(
    *,
    nproc: int,
    config: str,
    checkpoint: str | None,
    extra_long_opts: List[str],
    overrides: List[Tuple[str, str]],
) -> List[str]:
    cmd = [
        "torchrun",
        "--standalone",
        f"--nproc_per_node={nproc}",
        "train.py",
        config,
    ]
    if checkpoint:
        cmd.append(f"--init_checkpoint={checkpoint}")
    # include any extra pre-parsed long opts (already prefixed with --)
    cmd.extend(extra_long_opts)
    # add overrides as --key=value
    for k, v in overrides:
        # preserve original key style expected by train.py (underscores); it'll accept --key=value
        cmd.append(f"--{k}={v}")
    return cmd


def _stream_subprocess(cmd: List[str], log_fp) -> int:
    """Run subprocess, streaming stdout/stderr to both console and log file."""
    # flush to avoid out-of-order
    sys.stdout.flush()
    sys.stderr.flush()
    with subprocess.Popen(
        cmd,
        stdout=subprocess.PIPE,
        stderr=subprocess.STDOUT,
        bufsize=1,
        universal_newlines=True,
        env=os.environ.copy(),
    ) as p:
        assert p.stdout is not None
        for line in p.stdout:
            # write to console
            print(line, end="")
            # write to log
            try:
                log_fp.write(line)
            except Exception:
                pass
        returncode = p.wait()
    return returncode


def main(argv: List[str] | None = None) -> int:
    argv = list(sys.argv[1:] if argv is None else argv)

    # We accept a mix of short opts and trailing overrides. Use argparse for known ones and leave the rest.
    parser = argparse.ArgumentParser(add_help=True)
    parser.add_argument("config", help="Path to YAML config file")
<<<<<<< HEAD
    parser.add_argument("overrides", nargs=argparse.REMAINDER, help="Overrides like key=val or --key=val")
=======
>>>>>>> 5985c73a
    parser.add_argument("-n", dest="nproc", type=int, default=1, help="nproc per node")
    parser.add_argument("-p", dest="checkpoint", default="", help="init checkpoint path")
    parser.add_argument("-s", dest="begin_shard", default="", help="BEGIN_SHARD env value")
    parser.add_argument("-r", dest="run_id", default="1", help="RUN_ID env value for the run")
    # Accept passthrough flags like --full_windows and arbitrary long options; we'll collect them

    # Parse known args and capture the rest for override processing
    args, extras = parser.parse_known_args(argv)

    config = args.config
    nproc = int(args.nproc)
    checkpoint = args.checkpoint or ""
    begin_shard = args.begin_shard or ""
    run_id = str(args.run_id)

    # Split the leftover overrides/long options
    raw_tail = list(extras or [])

    passthrough_long_opts: List[str] = []
    override_pairs: List[Tuple[str, List[str]]] = []

    i = 0
    while i < len(raw_tail):
        tok = raw_tail[i]
        if tok == "--":
            i += 1
            continue
        # Handle common flag aliases
        if tok in ("--full_windows", "--full-windows"):
            passthrough_long_opts.append("--full_windows=true")
            i += 1
            continue
        # --run_id style should map to env var RUN_ID but maintain compatibility
        if tok.startswith("--run_id="):
            run_id = tok.split("=", 1)[1]
            i += 1
            continue
        if tok.startswith("--run-id="):
            run_id = tok.split("=", 1)[1]
            i += 1
            continue
        # Any other token that starts with -- and either has = or not
        if tok.startswith("--") and ("=" not in tok):
            # preserve as-is long option without value
            passthrough_long_opts.append(tok)
            i += 1
            continue
        # For everything else, treat as an override key=value or --key=value
        k, vals = _split_override(tok)
        # If this looks like a long option not present in train Hyperparameters (can't easily know here),
        # but still in --foo=bar style, we'll forward as override; train.py will ignore unknown keys.
        override_pairs.append((k, vals))
        i += 1

    # Compute Cartesian product of overrides
    combos = _cartesian_product(override_pairs)

    # Environment setup
    os.environ.setdefault("TORCH_COMPILE_OFF", "0")
    os.environ["OMP_NUM_THREADS"] = os.environ.get("OMP_NUM_THREADS", "8")
    if begin_shard:
        os.environ["BEGIN_SHARD"] = str(begin_shard)
    # RUN_ID may be overridden per combo; we will increment optionally, but here set base
    base_run_id = int(run_id) if run_id.isdigit() else run_id

    log_path, log_fp = _setup_log_file()
    try:
        print(f"Config: {config}")
        print(f"nproc: {nproc}")
        if checkpoint:
            print(f"checkpoint: {checkpoint}")
        if begin_shard:
            print(f"BEGIN_SHARD: {begin_shard}")
        print(f"RUN_ID base: {base_run_id}")
        print(f"Extra opts: {' '.join(passthrough_long_opts) if passthrough_long_opts else '(none)'}")
        print(f"Override dimensions: {len(combos[0]) if combos and len(combos[0])>0 else 0}; total runs: {len(combos)}")
        # Execute each combination
        for idx, combo in enumerate(combos, start=1):
            # Update RUN_ID for each run: if numeric base, use base + (idx-1)
            if isinstance(base_run_id, int):
                os.environ["RUN_ID"] = str(base_run_id + (idx - 1))
            else:
                os.environ["RUN_ID"] = str(base_run_id)
            # Build command
            cmd = build_torchrun_cmd(
                nproc=nproc,
                config=config,
                checkpoint=checkpoint or None,
                extra_long_opts=passthrough_long_opts,
                overrides=combo,
            )
            print("\n=== Running (" + str(idx) + f"/{len(combos)}): " + shlex.join(cmd))
            rc = _stream_subprocess(cmd, log_fp)
            if rc != 0:
                print(f"Run {idx} failed with exit code {rc}. Aborting remaining runs.")
                return rc
        return 0
    finally:
        try:
            log_fp.flush()
            log_fp.close()
        except Exception:
            pass


if __name__ == "__main__":
    raise SystemExit(main())<|MERGE_RESOLUTION|>--- conflicted
+++ resolved
@@ -123,10 +123,6 @@
     # We accept a mix of short opts and trailing overrides. Use argparse for known ones and leave the rest.
     parser = argparse.ArgumentParser(add_help=True)
     parser.add_argument("config", help="Path to YAML config file")
-<<<<<<< HEAD
-    parser.add_argument("overrides", nargs=argparse.REMAINDER, help="Overrides like key=val or --key=val")
-=======
->>>>>>> 5985c73a
     parser.add_argument("-n", dest="nproc", type=int, default=1, help="nproc per node")
     parser.add_argument("-p", dest="checkpoint", default="", help="init checkpoint path")
     parser.add_argument("-s", dest="begin_shard", default="", help="BEGIN_SHARD env value")
