--- conflicted
+++ resolved
@@ -3,10 +3,6 @@
 import torch
 from torch.nn.attention.flex_attention import create_block_mask, BlockMask
 
-<<<<<<< HEAD
-from models.daisy.daisy_core import build_attn_mask
-=======
->>>>>>> eb8fd196
 from models.daisy.attention import CausalSelfAttention, is_flex_available
 
 
@@ -28,7 +24,7 @@
         dim, max_seq_len = H * D, 256
 
         dtype = torch.bfloat16
-        x_t = torch.ones(T, device=device, dtype=torch.int) #pseudo-tokens
+        x_t = torch.ones(T, dtype=torch.int) #pseudo-tokens
         x = torch.randn(1, T, dim, device=device, dtype=dtype) #pseudo-embedding
         lambdas = torch.tensor([1.0, 0.5], device=device, dtype=dtype)
         ve_full = torch.randn(1, T, H, D, device=device, dtype=dtype)
